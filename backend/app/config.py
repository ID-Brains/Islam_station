--- conflicted
+++ resolved
@@ -2,11 +2,7 @@
 Configuration settings for The Islamic Guidance Station
 """
 
-<<<<<<< HEAD
 from typing import List
-=======
-from pydantic import ConfigDict
->>>>>>> 75b5897e
 from pydantic_settings import BaseSettings
 
 
