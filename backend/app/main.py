--- conflicted
+++ resolved
@@ -5,16 +5,10 @@
 from fastapi import FastAPI
 from fastapi.middleware.cors import CORSMiddleware
 
-<<<<<<< HEAD
 from .config import settings
 from .database import create_database_pool, close_database_pool
 from .routers import quran
 # from .routers import prayer, mosque, dhikr  # TODO: Implement these routers
-=======
-# from .config import settings
-# from .database import create_database_pool
-from .routers import quran, prayer
->>>>>>> 75b5897e
 
 app = FastAPI(
     title="The Islamic Guidance Station",
@@ -33,7 +27,6 @@
 
 # Include routers
 app.include_router(quran.router, prefix="/api/quran", tags=["Quran"])
-<<<<<<< HEAD
 # app.include_router(prayer.router, prefix="/api/prayer", tags=["Prayer"])  # TODO: Implement prayer router
 # app.include_router(mosque.router, prefix="/api/mosque", tags=["Mosque"])  # TODO: Implement mosque router
 # app.include_router(dhikr.router, prefix="/api/dhikr", tags=["Dhikr"])  # TODO: Implement dhikr router
@@ -48,12 +41,6 @@
 async def shutdown_event():
     """Close database connections on shutdown"""
     await close_database_pool()
-=======
-app.include_router(prayer.router, prefix="/api/prayer", tags=["Prayer"])
-# app.include_router(mosque.router, prefix="/api/mosque", tags=["Mosque"])
-# app.include_router(dhikr.router, prefix="/api/dhikr", tags=["Dhikr"])
-
->>>>>>> 75b5897e
 
 @app.get("/")
 async def root():
